{
  "name": "az-devops-mcp-server",
  "version": "1.0.0",
  "description": "MCP Server for Azure DevOps integration using stdio transport",
  "main": "dist/index.js",
  "type": "module",
  "scripts": {
    "build": "tsc",
<<<<<<< HEAD
    "start": "node dist/index.js",
    "dev": "tsx src/index.ts",
=======
    "start": "npm install && npm run build && node dist/index-sse.js",
>>>>>>> 3237ea66
    "clean": "rm -rf dist"
  },
  "keywords": [
    "mcp",
    "azure-devops",
    "stdio",
    "model-context-protocol"
  ],
  "author": "",
  "license": "MIT",
  "dependencies": {
    "@modelcontextprotocol/sdk": "1.17.3",
    "azure-devops-node-api": "15.1.1",
    "dotenv": "^16.3.1"
  },
  "devDependencies": {
    "@types/node": "^20.0.0",
    "tsx": "^4.0.0",
    "typescript": "^5.0.0"
  }
}<|MERGE_RESOLUTION|>--- conflicted
+++ resolved
@@ -6,12 +6,8 @@
   "type": "module",
   "scripts": {
     "build": "tsc",
-<<<<<<< HEAD
-    "start": "node dist/index.js",
+    "start": "npm install && npm run build && node dist/index.js",
     "dev": "tsx src/index.ts",
-=======
-    "start": "npm install && npm run build && node dist/index-sse.js",
->>>>>>> 3237ea66
     "clean": "rm -rf dist"
   },
   "keywords": [
